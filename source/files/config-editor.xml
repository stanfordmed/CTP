<Components name="main">

	<Server>
		<attr name="port" required="yes" default="80">
			<comment>Server port (for Unix derivatives, use a value greater than 1024)</comment>
		</attr>
		<attr name="ssl" required="no" default="no" options="yes|no">
			<comment>Use secure sockets layer for connection to the server</comment>
		</attr>
		<attr name="requireAuthentication" required="no" default="no" options="yes|no">
			<comment>Require authentication for connection to the server</comment>
		</attr>
		<attr name="proxyIPAddress" required="no" default="">
			<comment>The IP address of the proxy server (or blank if no proxy server)</comment>
		</attr>
		<attr name="proxyPort" required="no" default="">
			<comment>The port of the proxy server (or blank if no proxy server)</comment>
		</attr>
		<attr name="proxyUsername" required="no" default="">
			<comment>The username for proxy authentication (or blank if proxy authentication is not used)</comment>
		</attr>
		<attr name="proxyPassword" required="no" default="">
			<comment>The password for proxy authentication (or blank if proxy authentication is not used)</comment>
		</attr>
		<attr name="usersClassName" required="no" default="org.rsna.server.UsersXmlFileImpl">
			<comment>The Java class for user authentication. Do not change this unless you know what you're doing.</comment>
		</attr>
	</Server>

	<ImportService>
		<attr name="name" required="yes" default="HttpImportService">
			<comment>This field should be unique, at least within its pipeline.</comment>
		</attr>
		<attr name="class" required="yes" default="org.rsna.ctp.stdstages.HttpImportService" editable="no"/>
		<attr name="root" required="yes" default="roots/HttpImportService">
			<comment>Storage directory for use by the stage for data (must be unique)</comment>
		</attr>
		<attr name="port" required="yes" default="7777">
			<comment>Port on which the HttpImportService listens for connections</comment>
		</attr>
		<attr name="ssl" required="no" default="no" options="yes|no">
			<comment>Use SSL for communication (yes/no)</comment>
		</attr>
		<attr name="zip" required="no" default="no" options="yes|no">
			<comment>Unzip received data objects (yes/no)</comment>
		</attr>
		<attr name="requireAuthentication" required="no" default="no" options="yes|no">
			<comment>Require credentials for all connections (yes/no)</comment>
		</attr>
		<attr name="acceptDicomObjects" required="no" default="yes" options="yes|no">
<<<<<<< HEAD
			<comment>Accept received DicomObjects (yes/no)</comment>
		</attr>
		<attr name="acceptXmlObjects" required="no" default="yes" options="yes|no">
			<comment>Accept received XmlObjects</comment>
		</attr>
		<attr name="acceptZipObjects" required="no" default="yes" options="yes|no">
			<comment>Accept received ZipObjects</comment>
		</attr>
		<attr name="acceptFileObjects" required="no" default="yes" options="yes|no">
			<comment>Accept received FileObjects</comment>
		</attr>
		<attr name="logConnections" required="yes" default="no" options="all|rejected|no">
			<comment>Log IP addresses of received connections</comment>
		</attr>
		<attr name="quarantine" required="no" default="quarantines/HttpImportService">
			<comment>Storage directory for quarantined objects</comment>
		</attr>

		<child name="accept" required="no" allowMultiples="yes">
			<attr name="ip" required="yes" default="">
				<comment>IP address from which to allow connections</comment>
			</attr>
		</child>

		<child name="reject" required="no" allowMultiples="yes">
			<attr name="ip" required="yes" default="">
				<comment>IP address from which to reject connections</comment>
			</attr>
		</child>
	</ImportService>

	<ImportService>
		<attr name="name" required="yes" default="PollingHttpImportService">
			<comment>This field should be unique, at least within its pipeline.</comment>
		</attr>
		<attr name="class" required="yes" default="org.rsna.ctp.stdstages.PollingHttpImportService" editable="no"/>
		<attr name="root" required="yes" default="roots/PollingHttpImportService">
			<comment>Storage directory for use by the stage for data (must be unique)</comment>
		</attr>
		<attr name="url" required="yes" default="">
			<comment>The URL of the PolledHttpExportService to be polled for data objects</comment>
		</attr>
		<attr name="acceptDicomObjects" required="no" default="yes" options="yes|no">
			<comment>Accept received DicomObjects (yes/no)</comment>
		</attr>
		<attr name="acceptXmlObjects" required="no" default="yes" options="yes|no">
			<comment>Accept received XmlObjects</comment>
		</attr>
		<attr name="acceptZipObjects" required="no" default="yes" options="yes|no">
			<comment>Accept received ZipObjects</comment>
		</attr>
		<attr name="acceptFileObjects" required="no" default="yes" options="yes|no">
			<comment>Accept received FileObjects</comment>
		</attr>
		<attr name="quarantine" required="no" default="quarantines/PollingHttpImportService">
			<comment>Storage directory for quarantined objects</comment>
		</attr>
	</ImportService>

	<ImportService>
		<attr name="name" required="yes" default="DirectoryImportService">
			<comment>This field should be unique, at least within its pipeline.</comment>
		</attr>
		<attr name="class" required="yes" default="org.rsna.ctp.stdstages.DirectoryImportService" editable="no"/>
		<attr name="root" required="yes" default="roots/DirectoryImportService">
			<comment>Storage directory to monitor for data objects to import</comment>
		</attr>
		<attr name="minAge" required="no" default="5000">
			<comment>The minimum age of objects in milliseconds before import</comment>
		</attr>
		<attr name="fsName" required="no" default="">
			<comment>File System name to insert in DicomObjects (optional)</comment>
		</attr>
		<attr name="fsNameTag" required="no" default="">
			<comment>DICOM tag in which to store the File System name (ggggeeee)</comment>
		</attr>
		<attr name="acceptDicomObjects" required="no" default="yes" options="yes|no">
			<comment>Accept received DicomObjects (yes/no)</comment>
		</attr>
		<attr name="acceptXmlObjects" required="no" default="yes" options="yes|no">
			<comment>Accept received XmlObjects</comment>
		</attr>
		<attr name="acceptZipObjects" required="no" default="yes" options="yes|no">
			<comment>Accept received ZipObjects</comment>
		</attr>
		<attr name="acceptFileObjects" required="no" default="yes" options="yes|no">
			<comment>Accept received FileObjects</comment>
		</attr>
		<attr name="quarantine" required="no" default="quarantines/DirectoryImportService">
			<comment>Storage directory for quarantined objects</comment>
		</attr>
	</ImportService>

	<ImportService>
		<attr name="name" required="yes" default="ArchiveImportService">
			<comment>This field should be unique, at least within its pipeline.</comment>
		</attr>
		<attr name="class" required="yes" default="org.rsna.ctp.stdstages.ArchiveImportService" editable="no"/>
		<attr name="root" required="yes" default="roots/ArchiveImportService">
			<comment>Storage directory for use by the stage for temporary data (must be unique)</comment>
		</attr>
		<attr name="treeRoot" default="archive" required="yes">
			<comment>The root directory of the archive</comment>
		</attr>
		<attr name="minAge" required="no" default="5000">
			<comment>The minimum age of objects in milliseconds before import</comment>
		</attr>
		<attr name="fsName" required="no" default="">
			<comment>File System name to insert in DicomObjects (optional)</comment>
		</attr>
		<attr name="fsNameTag" required="no" default="">
			<comment>DICOM tag in which to store the File System name (ggggeeee)</comment>
		</attr>
		<attr name="acceptDicomObjects" required="no" default="yes" options="yes|no">
=======
>>>>>>> 33570c48
			<comment>Accept received DicomObjects (yes/no)</comment>
		</attr>
		<attr name="acceptXmlObjects" required="no" default="yes" options="yes|no">
			<comment>Accept received XmlObjects</comment>
<<<<<<< HEAD
		</attr>
		<attr name="acceptZipObjects" required="no" default="yes" options="yes|no">
			<comment>Accept received ZipObjects</comment>
		</attr>
		<attr name="acceptFileObjects" required="no" default="yes" options="yes|no">
			<comment>Accept received FileObjects</comment>
		</attr>
		<attr name="quarantine" required="no" default="quarantines/ArchiveImportService">
			<comment>Storage directory for quarantined objects</comment>
		</attr>
	</ImportService>

	<ImportService>
		<attr name="name" required="yes" default="DicomImportService">
			<comment>This field should be unique, at least within its pipeline.</comment>
		</attr>
		<attr name="class" required="yes" default="org.rsna.ctp.stdstages.DicomImportService" editable="no"/>
		<attr name="root" required="yes" default="roots/DicomImportService">
			<comment>Storage directory for use by the stage for data (must be unique)</comment>
=======
		</attr>
		<attr name="acceptZipObjects" required="no" default="yes" options="yes|no">
			<comment>Accept received ZipObjects</comment>
		</attr>
		<attr name="acceptFileObjects" required="no" default="yes" options="yes|no">
			<comment>Accept received FileObjects</comment>
		</attr>
		<attr name="logConnections" required="yes" default="no" options="all|rejected|no">
			<comment>Log IP addresses of received connections</comment>
		</attr>
		<attr name="quarantine" required="no" default="quarantines/HttpImportService">
			<comment>Storage directory for quarantined objects</comment>
>>>>>>> 33570c48
		</attr>
		<attr name="port" required="yes" default="7777">
			<comment>Port on which the DicomImportService listens for connections</comment>
		</attr>
		<attr name="callingAETTag" required="no" default="">
			<comment>DICOM tag in which to store the Calling AE Title (ggggeeee, optional)</comment>
		</attr>
		<attr name="calledAETTag" required="no" default="">
			<comment>DICOM tag in which to store the Called AE Title (ggggeeee, optional)</comment>
		</attr>
		<attr name="timeTag" required="no" default="">
			<comment>DICOM tag in which to store the time of the received connection (ggggeeee, optional)</comment>
		</attr>
		<attr name="logConnections" required="yes" default="no" options="all|rejected|no">
			<comment>Log IP addresses of received connections</comment>
		</attr>
		<attr name="suppressDuplicates" required="no" default="no" options="yes|no">
			<comment>Ignore objects with the same SOPInstanceUID as one of the last 10 objects received</comment>
		</attr>
		<attr name="quarantine" required="no" default="quarantines/DicomImportService">
			<comment>Storage directory for quarantined objects</comment>
		</attr>

		<child name="accept" required="no" allowMultiples="yes">
			<attr name="ip" required="yes" default="">
				<comment>IP address from which to allow connections</comment>
			</attr>
		</child>

		<child name="reject" required="no" allowMultiples="yes">
			<attr name="ip" required="yes" default="">
				<comment>IP address from which to reject connections</comment>
			</attr>
		</child>

		<child name="accept" required="no" allowMultiples="yes">
<<<<<<< HEAD
			<attr name="calledAET" required="yes" default="">
				<comment>Called AE Title for which to allow connections</comment>
=======
			<attr name="ip" required="yes" default="">
				<comment>IP address from which to allow connections</comment>
>>>>>>> 33570c48
			</attr>
		</child>

		<child name="reject" required="no" allowMultiples="yes">
<<<<<<< HEAD
			<attr name="calledAET" required="yes" default="">
				<comment>Called AE Title for which to reject connections</comment>
			</attr>
		</child>

		<child name="accept" required="no" allowMultiples="yes">
			<attr name="callingAET" required="yes" default="">
				<comment>Calling AE Title from which to allow connections</comment>
			</attr>
		</child>

		<child name="reject" required="no" allowMultiples="yes">
			<attr name="callingAET" required="yes" default="">
				<comment>Calling AE Title from which to reject connections</comment>
			</attr>
		</child>
	</ImportService>

=======
			<attr name="ip" required="yes" default="">
				<comment>IP address from which to reject connections</comment>
			</attr>
		</child>
	</ImportService>

	<ImportService>
		<attr name="name" required="yes" default="PollingHttpImportService">
			<comment>This field should be unique, at least within its pipeline.</comment>
		</attr>
		<attr name="class" required="yes" default="org.rsna.ctp.stdstages.PollingHttpImportService" editable="no"/>
		<attr name="root" required="yes" default="roots/PollingHttpImportService">
			<comment>Storage directory for use by the stage for data (must be unique)</comment>
		</attr>
		<attr name="url" required="yes" default="">
			<comment>The URL of the PolledHttpExportService to be polled for data objects</comment>
		</attr>
		<attr name="acceptDicomObjects" required="no" default="yes" options="yes|no">
			<comment>Accept received DicomObjects (yes/no)</comment>
		</attr>
		<attr name="acceptXmlObjects" required="no" default="yes" options="yes|no">
			<comment>Accept received XmlObjects</comment>
		</attr>
		<attr name="acceptZipObjects" required="no" default="yes" options="yes|no">
			<comment>Accept received ZipObjects</comment>
		</attr>
		<attr name="acceptFileObjects" required="no" default="yes" options="yes|no">
			<comment>Accept received FileObjects</comment>
		</attr>
		<attr name="quarantine" required="no" default="quarantines/PollingHttpImportService">
			<comment>Storage directory for quarantined objects</comment>
		</attr>
	</ImportService>

	<ImportService>
		<attr name="name" required="yes" default="DirectoryImportService">
			<comment>This field should be unique, at least within its pipeline.</comment>
		</attr>
		<attr name="class" required="yes" default="org.rsna.ctp.stdstages.DirectoryImportService" editable="no"/>
		<attr name="root" required="yes" default="roots/DirectoryImportService">
			<comment>Storage directory to monitor for data objects to import</comment>
		</attr>
		<attr name="minAge" required="no" default="5000">
			<comment>The minimum age of objects in milliseconds before import</comment>
		</attr>
		<attr name="fsName" required="no" default="">
			<comment>File System name to insert in DicomObjects (optional)</comment>
		</attr>
		<attr name="fsNameTag" required="no" default="">
			<comment>DICOM tag in which to store the File System name (ggggeeee)</comment>
		</attr>
		<attr name="acceptDicomObjects" required="no" default="yes" options="yes|no">
			<comment>Accept received DicomObjects (yes/no)</comment>
		</attr>
		<attr name="acceptXmlObjects" required="no" default="yes" options="yes|no">
			<comment>Accept received XmlObjects</comment>
		</attr>
		<attr name="acceptZipObjects" required="no" default="yes" options="yes|no">
			<comment>Accept received ZipObjects</comment>
		</attr>
		<attr name="acceptFileObjects" required="no" default="yes" options="yes|no">
			<comment>Accept received FileObjects</comment>
		</attr>
		<attr name="quarantine" required="no" default="quarantines/DirectoryImportService">
			<comment>Storage directory for quarantined objects</comment>
		</attr>
	</ImportService>

	<ImportService>
		<attr name="name" required="yes" default="ArchiveImportService">
			<comment>This field should be unique, at least within its pipeline.</comment>
		</attr>
		<attr name="class" required="yes" default="org.rsna.ctp.stdstages.ArchiveImportService" editable="no"/>
		<attr name="root" required="yes" default="roots/ArchiveImportService">
			<comment>Storage directory for use by the stage for temporary data (must be unique)</comment>
		</attr>
		<attr name="treeRoot" default="archive" required="yes">
			<comment>The root directory of the archive</comment>
		</attr>
		<attr name="minAge" required="no" default="5000">
			<comment>The minimum age of objects in milliseconds before import</comment>
		</attr>
		<attr name="fsName" required="no" default="">
			<comment>File System name to insert in DicomObjects (optional)</comment>
		</attr>
		<attr name="fsNameTag" required="no" default="">
			<comment>DICOM tag in which to store the File System name (ggggeeee)</comment>
		</attr>
		<attr name="acceptDicomObjects" required="no" default="yes" options="yes|no">
			<comment>Accept received DicomObjects (yes/no)</comment>
		</attr>
		<attr name="acceptXmlObjects" required="no" default="yes" options="yes|no">
			<comment>Accept received XmlObjects</comment>
		</attr>
		<attr name="acceptZipObjects" required="no" default="yes" options="yes|no">
			<comment>Accept received ZipObjects</comment>
		</attr>
		<attr name="acceptFileObjects" required="no" default="yes" options="yes|no">
			<comment>Accept received FileObjects</comment>
		</attr>
		<attr name="quarantine" required="no" default="quarantines/ArchiveImportService">
			<comment>Storage directory for quarantined objects</comment>
		</attr>
	</ImportService>

	<ImportService>
		<attr name="name" required="yes" default="DicomImportService">
			<comment>This field should be unique, at least within its pipeline.</comment>
		</attr>
		<attr name="class" required="yes" default="org.rsna.ctp.stdstages.DicomImportService" editable="no"/>
		<attr name="root" required="yes" default="roots/DicomImportService">
			<comment>Storage directory for use by the stage for data (must be unique)</comment>
		</attr>
		<attr name="port" required="yes" default="7777">
			<comment>Port on which the DicomImportService listens for connections</comment>
		</attr>
		<attr name="callingAETTag" required="no" default="">
			<comment>DICOM tag in which to store the Calling AE Title (ggggeeee, optional)</comment>
		</attr>
		<attr name="calledAETTag" required="no" default="">
			<comment>DICOM tag in which to store the Called AE Title (ggggeeee, optional)</comment>
		</attr>
		<attr name="timeTag" required="no" default="">
			<comment>DICOM tag in which to store the time of the received connection (ggggeeee, optional)</comment>
		</attr>
		<attr name="logConnections" required="yes" default="no" options="all|rejected|no">
			<comment>Log IP addresses of received connections</comment>
		</attr>
		<attr name="suppressDuplicates" required="no" default="no" options="yes|no">
			<comment>Ignore objects with the same SOPInstanceUID as one of the last 10 objects received</comment>
		</attr>
		<attr name="quarantine" required="no" default="quarantines/DicomImportService">
			<comment>Storage directory for quarantined objects</comment>
		</attr>

		<child name="accept" required="no" allowMultiples="yes">
			<attr name="ip" required="yes" default="">
				<comment>IP address from which to allow connections</comment>
			</attr>
		</child>

		<child name="reject" required="no" allowMultiples="yes">
			<attr name="ip" required="yes" default="">
				<comment>IP address from which to reject connections</comment>
			</attr>
		</child>

		<child name="accept" required="no" allowMultiples="yes">
			<attr name="calledAET" required="yes" default="">
				<comment>Called AE Title for which to allow connections</comment>
			</attr>
		</child>

		<child name="reject" required="no" allowMultiples="yes">
			<attr name="calledAET" required="yes" default="">
				<comment>Called AE Title for which to reject connections</comment>
			</attr>
		</child>

		<child name="accept" required="no" allowMultiples="yes">
			<attr name="callingAET" required="yes" default="">
				<comment>Calling AE Title from which to allow connections</comment>
			</attr>
		</child>

		<child name="reject" required="no" allowMultiples="yes">
			<attr name="callingAET" required="yes" default="">
				<comment>Calling AE Title from which to reject connections</comment>
			</attr>
		</child>
	</ImportService>

>>>>>>> 33570c48
	<Processor>
		<attr name="name" required="yes" default="ObjectCache">
			<comment>This field should be unique, at least within its pipeline.</comment>
		</attr>
		<attr name="id" required="yes" default="ObjectCache">
			<comment>This field is required, and must be unique</comment>
		</attr>
		<attr name="class" required="yes" default="org.rsna.ctp.stdstages.ObjectCache" editable="no"/>
		<attr name="root" default="roots/ObjectCache" required="yes">
			<comment>Storage directory for use by the stage (must be unique)</comment>
		</attr>
	</Processor>

	<Processor>
		<attr name="name" required="yes" default="MemoryMonitor">
			<comment>This field should be unique, at least within its pipeline.</comment>
		</attr>
		<attr name="class" required="yes" default="org.rsna.ctp.stdstages.ObjectCache" editable="no"/>
		<attr name="interval" required="no" default="1">
			<comment>Interval (in objects received) between actions taken by this stage</comment>
		</attr>
		<attr name="collectGarbage" required="no" default="yes" options="yes|no">
			<comment>Run system garbage collection</comment>
		</attr>
		<attr name="logMemoryInUse" required="no" default="yes" options="yes|no">
			<comment>Make a log entry containing the current heap size</comment>
		</attr>
	</Processor>

	<Processor>
		<attr name="name" required="yes" default="DicomFilter">
			<comment>This field should be unique, at least within its pipeline.</comment>
		</attr>
		<attr name="class" required="yes" default="org.rsna.ctp.stdstages.DicomFilter" editable="no"/>
		<attr name="root" required="yes" default="roots/DicomFilter">
			<comment>Storage directory for use by the stage (must be unique)</comment>
		</attr>
		<attr name="script" required="yes" default="scripts/DicomFilter.script">
			<comment>The filter script file</comment>
		</attr>
		<attr name="quarantine" required="no" default="quarantines/DicomFilter">
			<comment>Storage directory for quarantined objects</comment>
		</attr>
	</Processor>

	<Processor>
		<attr name="name" required="yes" default="XmlFilter">
			<comment>This field should be unique, at least within its pipeline.</comment>
		</attr>
		<attr name="class" required="yes" default="org.rsna.ctp.stdstages.XmlFilter" editable="no"/>
		<attr name="root" required="yes" default="roots/XmlFilter">
			<comment>Storage directory for use by the stage (must be unique)</comment>
		</attr>
		<attr name="script" required="yes" default="scripts/XmlFilter.script">
			<comment>The filter script file</comment>
		</attr>
		<attr name="quarantine" required="no" default="quarantines/XmlFilter">
			<comment>Storage directory for quarantined objects</comment>
		</attr>
	</Processor>

	<Processor>
		<attr name="name" required="yes" default="ZipFilter">
			<comment>This field should be unique, at least within its pipeline.</comment>
		</attr>
		<attr name="class" required="yes" default="org.rsna.ctp.stdstages.ZipFilter" editable="no"/>
		<attr name="root" required="yes" default="roots/ZipFilter">
			<comment>Storage directory for use by the stage (must be unique)</comment>
		</attr>
		<attr name="script" required="yes" default="scripts/ZipFilter.script">
			<comment>The filter script file</comment>
		</attr>
		<attr name="quarantine" required="no" default="quarantines/ZipFilter">
			<comment>Storage directory for quarantined objects</comment>
		</attr>
	</Processor>

	<Processor>
		<attr name="name" required="yes" default="IDMap">
			<comment>This field should be unique, at least within its pipeline.</comment>
		</attr>
		<attr name="class" required="yes" default="org.rsna.ctp.stdstages.IDMap" editable="no"/>
		<attr name="root" required="yes" default="roots/IDMap">
			<comment>Storage directory for use by the stage (must be unique)</comment>
		</attr>
	</Processor>

	<Processor>
		<attr name="name" required="yes" default="ObjectTracker">
			<comment>This field should be unique, at least within its pipeline.</comment>
		</attr>
		<attr name="class" required="yes" default="org.rsna.ctp.stdstages.ObjectTracker" editable="no"/>
		<attr name="root" required="yes" default="roots/ObjectTracker">
			<comment>Storage directory for use by the stage (must be unique)</comment>
		</attr>
	</Processor>

	<Processor>
		<attr name="name" required="yes" default="DatabaseVerifier">
			<comment>This field should be unique, at least within its pipeline.</comment>
		</attr>
		<attr name="class" required="yes" default="org.rsna.ctp.stdstages.DatabaseVerifier" editable="no"/>
		<attr name="root" required="yes" default="roots/DatabaseVerifier">
			<comment>Storage directory for use by the stage (must be unique)</comment>
		</attr>
		<attr name="url" required="yes" default="">
			<comment>The URL of the external database's DatabaseExportService</comment>
		</attr>
		<attr name="username" required="no" default="">
			<comment>The username for authentication, if required by the external system</comment>
		</attr>
		<attr name="password" required="no" default="">
			<comment>The password for authentication, if required by the external system</comment>
		</attr>
		<attr name="interval" required="no" default="10000">
			<comment>Time in milliseconds between polls of the external system for verification</comment>
		</attr>
		<attr name="maxAge" required="no" default="0">
			<comment>The minimum time in days that an unverified object remains in the unverified queue (0 = forever)</comment>
		</attr>
	</Processor>

	<Processor>
		<attr name="name" required="yes" default="DicomDecompressor">
			<comment>This field should be unique, at least within its pipeline.</comment>
		</attr>
		<attr name="class" required="yes" default="org.rsna.ctp.stdstages.DicomDecompressor" editable="no"/>
		<attr name="root" required="yes" default="roots/DicomDecompressor">
			<comment>Storage directory for use by the stage (must be unique)</comment>
		</attr>
		<attr name="script" required="yes" default="scripts/DicomDecompressor.script">
			<comment>The script file determining whether objects are to be decompressed</comment>
		</attr>
		<attr name="quarantine" required="no" default="quarantines/DicomDecompressor">
			<comment>Storage directory for quarantined objects</comment>
		</attr>
	</Processor>

	<Processor>
		<attr name="name" required="yes" default="DicomTranscoder">
			<comment>This field should be unique, at least within its pipeline.</comment>
		</attr>
		<attr name="class" required="yes" default="org.rsna.ctp.stdstages.DicomTranscoder" editable="no"/>
		<attr name="root" required="yes" default="roots/DicomDecompressor">
			<comment>Storage directory for use by the stage (must be unique)</comment>
		</attr>
		<attr name="script" required="yes" default="scripts/DicomTranscoder.script">
			<comment>The script file determining whether objects are to be transcoded</comment>
		</attr>
		<attr name="tsuid" required="yes" default="">
			<comment>The transfer syntax UID to which to convert selected DicomObjects</comment>
		</attr>
		<attr name="quality" required="no" default="100">
			<comment>The quality parameter to use for lossy compression (1-100), ignored for lossless compression</comment>
		</attr>
		<attr name="quarantine" required="no" default="quarantines/DicomTranscoder">
			<comment>Storage directory for quarantined objects</comment>
		</attr>
	</Processor>

	<Processor>
		<attr name="name" required="yes" default="DicomAnonymizer">
			<comment>This field should be unique, at least within its pipeline.</comment>
		</attr>
		<attr name="class" required="yes" default="org.rsna.ctp.stdstages.DicomAnonymizer" editable="no"/>
		<attr name="root" required="yes" default="roots/DicomAnonymizer">
			<comment>Storage directory for use by the stage (must be unique)</comment>
		</attr>
		<attr name="lookupTable" required="no" default="scripts/LookupTable.properties">
			<comment>The lookup table file for special de-identification (optional)</comment>
		</attr>
		<attr name="script" required="yes" default="scripts/DicomAnonymizer.script">
			<comment>The script file containing the anonymization instructions</comment>
		</attr>
		<attr name="quarantine" required="no" default="quarantines/DicomAnonymizer">
			<comment>Storage directory for quarantined objects</comment>
		</attr>
	</Processor>

	<Processor>
		<attr name="name" required="yes" default="DicomPixelAnonymizer">
			<comment>This field should be unique, at least within its pipeline.</comment>
		</attr>
		<attr name="class" required="yes" default="org.rsna.ctp.stdstages.DicomPixelAnonymizer" editable="no"/>
		<attr name="root" required="yes" default="roots/DicomPixelAnonymizer">
			<comment>Storage directory for use by the stage (must be unique)</comment>
		</attr>
		<attr name="script" required="yes" default="scripts/DicomPixelAnonymizer.script">
			<comment>The script file containing document signatures and blanking regions</comment>
		</attr>
		<attr name="quarantine" required="no" default="quarantines/DicomPixelAnonymizer">
			<comment>Storage directory for quarantined objects</comment>
		</attr>
	</Processor>

	<Processor>
		<attr name="name" required="yes" default="XmlAnonymizer">
			<comment>This field should be unique, at least within its pipeline.</comment>
		</attr>
		<attr name="class" required="yes" default="org.rsna.ctp.stdstages.XmlAnonymizer" editable="no"/>
		<attr name="root" required="yes" default="roots/XmlAnonymizer">
			<comment>Storage directory for use by the stage (must be unique)</comment>
		</attr>
		<attr name="script" required="yes" default="scripts/XmlAnonymizer.script">
			<comment>The script file containing the anonymization instructions</comment>
		</attr>
		<attr name="quarantine" required="no" default="quarantines/XmlAnonymizer">
			<comment>Storage directory for quarantined objects</comment>
		</attr>
	</Processor>

	<Processor>
		<attr name="name" required="yes" default="ZipAnonymizer">
			<comment>This field should be unique, at least within its pipeline.</comment>
		</attr>
		<attr name="class" required="yes" default="org.rsna.ctp.stdstages.ZipAnonymizer" editable="no"/>
		<attr name="root" required="yes" default="roots/ZipAnonymizer">
			<comment>Storage directory for use by the stage (must be unique)</comment>
		</attr>
		<attr name="script" required="yes" default="scripts/ZipAnonymizer.script">
			<comment>The script file containing the anonymization instructions</comment>
		</attr>
		<attr name="quarantine" required="no" default="quarantines/ZipAnonymizer">
			<comment>Storage directory for quarantined objects</comment>
		</attr>
	</Processor>

	<StorageService>
		<attr name="name" required="yes" default="FileStorageService">
			<comment>This field should be unique, at least within its pipeline.</comment>
		</attr>
		<attr name="id" required="yes" default="ObjectCache">
			<comment>
				This field is required only when the stage is to be referenced
				by another stage. If present, it must be unique.
			</comment>
		</attr>
		<attr name="class" required="yes" default="org.rsna.ctp.stdstages.FileStorageService" editable="no"/>
		<attr name="root" required="yes" default="roots/FileStorageService">
			<comment>Storage directory for use by the stage for data (must be unique)</comment>
		</attr>
		<attr name="type" required="yes" default="none" options="year|month|week|dat|none">
			<comment>Structure of the storage tree</comment>
		</attr>
		<attr name="timeDepth" required="no" default="0">
			<comment>Length of time in days before studies are automatically purged (0 = forever)</comment>
		</attr>
		<attr name="acceptDuplicateUIDs" required="no" default="yes" options="yes|no">
			<comment>Yes: keep all objects; no: overwrite objects with the same SOPInstanceUID</comment>
		</attr>
		<attr name="acceptDicomObjects" required="no" default="yes" options="yes|no">
			<comment>Accept received DicomObjects (yes/no)</comment>
		</attr>
		<attr name="acceptXmlObjects" required="no" default="yes" options="yes|no">
			<comment>Accept received XmlObjects</comment>
		</attr>
		<attr name="acceptZipObjects" required="no" default="yes" options="yes|no">
			<comment>Accept received ZipObjects</comment>
		</attr>
		<attr name="acceptFileObjects" required="no" default="yes" options="yes|no">
			<comment>Accept received FileObjects</comment>
		</attr>
		<attr name="returnStoredFile" required="no" default="yes" options="yes|no">
			<comment>Yes: return the stored object; no: return the original object</comment>
		</attr>
		<attr name="setWorldReadable" required="no" default="no" options="yes|no">
			<comment>Set the read permission on stored files</comment>
		</attr>
		<attr name="setWorldWritable" required="no" default="no" options="yes|no">
			<comment>Set the write permission on stored files</comment>
		</attr>
		<attr name="fsNameTag" required="no" default="">
			<comment>DICOM tag to use to obtain the File System name for storage</comment>
		</attr>
		<attr name="autoCreateUser" required="no" default="no" options="yes|no">
			<comment>Automatically create user account for the fsName</comment>
		</attr>
		<attr name="port" required="no" default="0">
			<comment>Port to use for a server to provide web access to stored objects</comment>
		</attr>
		<attr name="ssl" required="no" default="no" options="yes|no">
			<comment>Require secure sockets layer for connection to the server</comment>
		</attr>
		<attr name="requireAuthentication" required="no" default="no" options="yes|no">
			<comment>Require authentication for connection to the server</comment>
		</attr>
		<attr name="quarantine" required="no" default="quarantines/FileStorageService">
			<comment>Storage directory for quarantined objects</comment>
		</attr>

		<child name="jpeg" required="no" allowMultiples="yes">
			<attr name="frame" required="no" default="" options="first|middle|last|all">
				<comment>Choose which frame(s) to use to create JPEG(s)</comment>
			</attr>
			<attr name="wmax" required="no" default="10000">
				<comment>Maximum width of created JPEG image</comment>
			</attr>
			<attr name="wmin" required="no" default="96">
				<comment>Minimum width of created JPEG image</comment>
			</attr>
			<attr name="q" required="no" default="-1">
				<comment>JPEG quality (0-100; -1: system default)</comment>
			</attr>
		</child>

	</StorageService>

	<StorageService>
		<attr name="name" required="yes" default="BasicFileStorageService">
			<comment>This field should be unique, at least within its pipeline.</comment>
		</attr>
		<attr name="id" required="yes" default="ObjectCache">
			<comment>
				This field is required only when the stage is to be referenced
				by another stage. If present, it must be unique.
			</comment>
		</attr>
		<attr name="class" required="yes" default="org.rsna.ctp.stdstages.BasicFileStorageService" editable="no"/>
		<attr name="root" required="yes" default="roots/BasicFileStorageService">
			<comment>Storage directory for use by the stage for data (must be unique)</comment>
		</attr>
		<attr name="nLevels" required="yes" default="3">
			<comment>Depth of the storage tree</comment>
		</attr>
		<attr name="maxSize" required="no" default="200">
			<comment>Maximum size of each folder in the hierarchy</comment>
		</attr>
		<attr name="acceptDicomObjects" required="no" default="yes" options="yes|no">
			<comment>Accept received DicomObjects (yes/no)</comment>
		</attr>
		<attr name="acceptXmlObjects" required="no" default="yes" options="yes|no">
			<comment>Accept received XmlObjects</comment>
		</attr>
		<attr name="acceptZipObjects" required="no" default="yes" options="yes|no">
			<comment>Accept received ZipObjects</comment>
		</attr>
		<attr name="acceptFileObjects" required="no" default="yes" options="yes|no">
			<comment>Accept received FileObjects</comment>
		</attr>
		<attr name="returnStoredFile" required="no" default="yes" options="yes|no">
			<comment>Yes: return the stored object; no: return the original object</comment>
		</attr>
		<attr name="logDuplicates" required="no" default="no" options="yes|no">
			<comment>Make a log entry whenever a duplicate SOPInstanceUID is stored</comment>
		</attr>
		<attr name="quarantine" required="no" default="quarantines/BasicFileStorageService">
			<comment>Storage directory for quarantined objects</comment>
		</attr>

		<child name="jpeg" required="no" allowMultiples="yes">
			<attr name="frame" required="no" default="" options="first|middle|last|all">
				<comment>Choose which frame(s) to use to create JPEG(s)</comment>
			</attr>
			<attr name="wmax" required="no" default="10000">
				<comment>Maximum width of created JPEG image</comment>
			</attr>
			<attr name="wmin" required="no" default="96">
				<comment>Minimum width of created JPEG image</comment>
			</attr>
			<attr name="q" required="no" default="-1">
				<comment>JPEG quality (0-100; -1: system default)</comment>
			</attr>
		</child>

	</StorageService>
<<<<<<< HEAD

	<StorageService>
		<attr name="name" required="yes" default="DirectoryStorageService">
			<comment>This field should be unique, at least within its pipeline.</comment>
		</attr>
		<attr name="class" required="yes" default="org.rsna.ctp.stdstages.DirectoryStorageService" editable="no"/>
		<attr name="root" required="yes" default="roots/DirectoryStorageService">
			<comment>Storage directory for use by the stage for data (must be unique)</comment>
		</attr>
		<attr name="cacheID" required="yes" default="">
			<comment>
				The ID of the ObjectCache stage to use to obtain the storage hierarchy
				(if missing or empty, use the hierarchy from the current object)
			</comment>
		</attr>
		<attr name="structure" required="no" default="">
			<comment>Sequence of DICOM tags specifying the elements that define the hierarchy</comment>
		</attr>
		<attr name="acceptDicomObjects" required="no" default="yes" options="yes|no">
			<comment>Accept received DicomObjects (yes/no)</comment>
		</attr>
		<attr name="acceptXmlObjects" required="no" default="yes" options="yes|no">
			<comment>Accept received XmlObjects</comment>
		</attr>
		<attr name="acceptZipObjects" required="no" default="yes" options="yes|no">
			<comment>Accept received ZipObjects</comment>
		</attr>
		<attr name="acceptFileObjects" required="no" default="yes" options="yes|no">
			<comment>Accept received FileObjects</comment>
		</attr>
		<attr name="returnStoredFile" required="no" default="yes" options="yes|no">
			<comment>Yes: return the stored object; no: return the original object</comment>
		</attr>
		<attr name="logDuplicates" required="no" default="no" options="yes|no">
			<comment>Make a log entry whenever a duplicate SOPInstanceUID is stored</comment>
		</attr>
		<attr name="quarantine" required="no" default="quarantines/BasicFileStorageService">
			<comment>Storage directory for quarantined objects</comment>
		</attr>
	</StorageService>

	<ExportService>
		<attr name="name" required="yes" default="HttpExportService">
			<comment>This field should be unique, at least within its pipeline.</comment>
		</attr>
		<attr name="class" required="yes" default="org.rsna.ctp.stdstages.HttpExportService" editable="no"/>
		<attr name="root" required="yes" default="roots/HttpExportService">
			<comment>Storage directory for use by the stage for data (must be unique)</comment>
		</attr>
		<attr name="url" required="yes" default="">
			<comment>URL of the destination HttpImportService (starting with http:// or https://)</comment>
		</attr>
		<attr name="zip" required="no" default="no" options="yes|no">
			<comment>Zip data objects before transmission (yes/no)</comment>
		</attr>
		<attr name="username" required="no" default="">
			<comment>The username for authentication, if required by the destination system</comment>
		</attr>
		<attr name="password" required="no" default="">
			<comment>The password for authentication, if required by the destination system</comment>
		</attr>
		<attr name="acceptDicomObjects" required="no" default="yes" options="yes|no">
			<comment>Accept received DicomObjects (yes/no)</comment>
		</attr>
		<attr name="acceptXmlObjects" required="no" default="yes" options="yes|no">
			<comment>Accept received XmlObjects</comment>
		</attr>
		<attr name="acceptZipObjects" required="no" default="yes" options="yes|no">
			<comment>Accept received ZipObjects</comment>
		</attr>
		<attr name="acceptFileObjects" required="no" default="yes" options="yes|no">
			<comment>Accept received FileObjects</comment>
		</attr>
		<attr name="dicomScript" required="no" default="">
			<comment>The script file determining whether DicomObjects are to be accepted for transmission</comment>
		</attr>
		<attr name="xmlScript" required="no" default="">
			<comment>The script file determining whether XmlObjects are to be accepted for transmission</comment>
		</attr>
		<attr name="zipScript" required="no" default="">
			<comment>The script file determining whether ZipObjects are to be accepted for transmission</comment>
		</attr>
		<attr name="interval" required="no" default="5000">
			<comment>Sleep time in milliseconds between polls of the export queue</comment>
		</attr>
		<attr name="quarantine" required="no" default="quarantines/HttpExportService">
			<comment>Storage directory for quarantined objects</comment>
		</attr>
	</ExportService>

	<ExportService>
		<attr name="name" required="yes" default="PolledHttpExportService">
			<comment>This field should be unique, at least within its pipeline.</comment>
		</attr>
		<attr name="class" required="yes" default="org.rsna.ctp.stdstages.PolledHttpExportService" editable="no"/>
		<attr name="root" required="yes" default="roots/PolledHttpExportService">
			<comment>Storage directory for use by the stage for data (must be unique)</comment>
		</attr>
		<attr name="port" required="yes" default="7777">
			<comment>Port on which the PolledHttpImportService listens for connections</comment>
		</attr>
		<attr name="acceptDicomObjects" required="no" default="yes" options="yes|no">
			<comment>Accept received DicomObjects (yes/no)</comment>
		</attr>
		<attr name="acceptXmlObjects" required="no" default="yes" options="yes|no">
			<comment>Accept received XmlObjects</comment>
		</attr>
		<attr name="acceptZipObjects" required="no" default="yes" options="yes|no">
			<comment>Accept received ZipObjects</comment>
		</attr>
		<attr name="acceptFileObjects" required="no" default="yes" options="yes|no">
			<comment>Accept received FileObjects</comment>
		</attr>
		<attr name="dicomScript" required="no" default="">
			<comment>The script file determining whether DicomObjects are to be accepted for transmission</comment>
		</attr>
		<attr name="xmlScript" required="no" default="">
			<comment>The script file determining whether XmlObjects are to be accepted for transmission</comment>
		</attr>
		<attr name="zipScript" required="no" default="">
			<comment>The script file determining whether ZipObjects are to be accepted for transmission</comment>
		</attr>
		<attr name="quarantine" required="no" default="quarantines/HttpExportService">
			<comment>Storage directory for quarantined objects</comment>
		</attr>
	</ExportService>

	<ExportService>
		<attr name="name" required="yes" default="FtpExportService">
			<comment>This field should be unique, at least within its pipeline.</comment>
		</attr>
		<attr name="class" required="yes" default="org.rsna.ctp.stdstages.FtpExportService" editable="no"/>
		<attr name="root" required="yes" default="roots/FtpExportService">
			<comment>Storage directory for use by the stage for data (must be unique)</comment>
		</attr>
		<attr name="url" required="yes" default="">
			<comment>URL of the destination FTP site (ftp://ip:port/path)</comment>
		</attr>
		<attr name="username" required="yes" default="username">
			<comment>The username for authentication, if required by the destination system</comment>
		</attr>
		<attr name="password" required="yes" default="password">
			<comment>The password for authentication, if required by the destination system</comment>
		</attr>
		<attr name="acceptDicomObjects" required="no" default="yes" options="yes|no">
			<comment>Accept received DicomObjects (yes/no)</comment>
		</attr>
		<attr name="acceptXmlObjects" required="no" default="yes" options="yes|no">
			<comment>Accept received XmlObjects</comment>
		</attr>
		<attr name="acceptZipObjects" required="no" default="yes" options="yes|no">
			<comment>Accept received ZipObjects</comment>
		</attr>
		<attr name="acceptFileObjects" required="no" default="yes" options="yes|no">
			<comment>Accept received FileObjects</comment>
		</attr>
		<attr name="dicomScript" required="no" default="">
			<comment>The script file determining whether DicomObjects are to be accepted for transmission</comment>
		</attr>
		<attr name="xmlScript" required="no" default="">
			<comment>The script file determining whether XmlObjects are to be accepted for transmission</comment>
		</attr>
		<attr name="zipScript" required="no" default="">
			<comment>The script file determining whether ZipObjects are to be accepted for transmission</comment>
		</attr>
		<attr name="interval" required="no" default="5000">
			<comment>Sleep time in milliseconds between polls of the export queue</comment>
		</attr>
		<attr name="quarantine" required="no" default="quarantines/HttpExportService">
			<comment>Storage directory for quarantined objects</comment>
		</attr>
	</ExportService>

	<ExportService>
		<attr name="name" required="yes" default="AimExportService">
			<comment>This field should be unique, at least within its pipeline.</comment>
		</attr>
		<attr name="class" required="yes" default="org.rsna.ctp.stdstages.AimExportService" editable="no"/>
		<attr name="root" required="yes" default="roots/AimExportService">
			<comment>Storage directory for use by the stage for data (must be unique)</comment>
		</attr>
		<attr name="url" required="yes" default="">
			<comment>URL of the destination AIM data service (http://ip:port/path)</comment>
		</attr>
		<attr name="xmlScript" required="no" default="">
			<comment>The script file determining whether XmlObjects are to be accepted for transmission</comment>
		</attr>
		<attr name="logResponses" required="yes" default="no" options="all|failed|none">
			<comment>Log the contents of the responses from the AIM data service</comment>
		</attr>
		<attr name="interval" required="no" default="5000">
			<comment>Sleep time in milliseconds between polls of the export queue</comment>
		</attr>
		<attr name="quarantine" required="no" default="quarantines/HttpExportService">
			<comment>Storage directory for quarantined objects</comment>
		</attr>
	</ExportService>

	<ExportService>
		<attr name="name" required="yes" default="DatabaseExportService">
			<comment>This field should be unique, at least within its pipeline.</comment>
		</attr>
		<attr name="class" required="yes" default="org.rsna.ctp.stdstages.DatabaseExportService" editable="no"/>
		<attr name="root" required="yes" default="roots/DatabaseExportService">
			<comment>Storage directory for use by the stage for data (must be unique)</comment>
		</attr>
		<attr name="adapterClass" required="yes" default="">
			<comment>The fully qualified name of the DatabaseAdapter class that provides the interface to the external database</comment>
		</attr>
		<attr name="poolSize" required="no" default="1">
			<comment>The number of active DatabaseAdapters to run concurrently</comment>
		</attr>
		<attr name="fileStorageServiceID" required="no" default="">
			<comment>The ID of the StorageService that manages objects referenced by the data stored in the database</comment>
		</attr>
		<attr name="acceptDicomObjects" required="no" default="yes" options="yes|no">
			<comment>Accept received DicomObjects (yes/no)</comment>
		</attr>
		<attr name="acceptXmlObjects" required="no" default="yes" options="yes|no">
			<comment>Accept received XmlObjects</comment>
		</attr>
		<attr name="acceptZipObjects" required="no" default="yes" options="yes|no">
			<comment>Accept received ZipObjects</comment>
		</attr>
		<attr name="acceptFileObjects" required="no" default="yes" options="yes|no">
			<comment>Accept received FileObjects</comment>
		</attr>
		<attr name="dicomScript" required="no" default="">
			<comment>The script file determining whether DicomObjects are to be accepted for export</comment>
		</attr>
		<attr name="xmlScript" required="no" default="">
			<comment>The script file determining whether XmlObjects are to be accepted for export</comment>
		</attr>
		<attr name="zipScript" required="no" default="">
			<comment>The script file determining whether ZipObjects are to be accepted for export</comment>
		</attr>
		<attr name="interval" required="no" default="5000">
			<comment>Sleep time in milliseconds between polls of the export queue</comment>
		</attr>
		<attr name="quarantine" required="no" default="quarantines/HttpExportService">
			<comment>Storage directory for quarantined objects</comment>
		</attr>
		<attr name="port" required="no" default="">
			<comment>The port on which the DatabaseExportService listens for request for verification of objects</comment>
		</attr>
		<attr name="ssl" required="no" default="no" options="yes|no">
			<comment>Whether the verification service is to use SSL for communication</comment>
		</attr>
	</ExportService>
=======

	<StorageService>
		<attr name="name" required="yes" default="DirectoryStorageService">
			<comment>This field should be unique, at least within its pipeline.</comment>
		</attr>
		<attr name="class" required="yes" default="org.rsna.ctp.stdstages.DirectoryStorageService" editable="no"/>
		<attr name="root" required="yes" default="roots/DirectoryStorageService">
			<comment>Storage directory for use by the stage for data (must be unique)</comment>
		</attr>
		<attr name="cacheID" required="yes" default="">
			<comment>
				The ID of the ObjectCache stage to use to obtain the storage hierarchy
				(if missing or empty, use the hierarchy from the current object)
			</comment>
		</attr>
		<attr name="structure" required="no" default="">
			<comment>Sequence of DICOM tags specifying the elements that define the hierarchy</comment>
		</attr>
		<attr name="acceptDicomObjects" required="no" default="yes" options="yes|no">
			<comment>Accept received DicomObjects (yes/no)</comment>
		</attr>
		<attr name="acceptXmlObjects" required="no" default="yes" options="yes|no">
			<comment>Accept received XmlObjects</comment>
		</attr>
		<attr name="acceptZipObjects" required="no" default="yes" options="yes|no">
			<comment>Accept received ZipObjects</comment>
		</attr>
		<attr name="acceptFileObjects" required="no" default="yes" options="yes|no">
			<comment>Accept received FileObjects</comment>
		</attr>
		<attr name="returnStoredFile" required="no" default="yes" options="yes|no">
			<comment>Yes: return the stored object; no: return the original object</comment>
		</attr>
		<attr name="logDuplicates" required="no" default="no" options="yes|no">
			<comment>Make a log entry whenever a duplicate SOPInstanceUID is stored</comment>
		</attr>
		<attr name="quarantine" required="no" default="quarantines/BasicFileStorageService">
			<comment>Storage directory for quarantined objects</comment>
		</attr>

	</StorageService>
>>>>>>> 33570c48

</Components><|MERGE_RESOLUTION|>--- conflicted
+++ resolved
@@ -1,4 +1,4 @@
-<Components name="main">
+<Components>
 
 	<Server>
 		<attr name="port" required="yes" default="80">
@@ -48,7 +48,6 @@
 			<comment>Require credentials for all connections (yes/no)</comment>
 		</attr>
 		<attr name="acceptDicomObjects" required="no" default="yes" options="yes|no">
-<<<<<<< HEAD
 			<comment>Accept received DicomObjects (yes/no)</comment>
 		</attr>
 		<attr name="acceptXmlObjects" required="no" default="yes" options="yes|no">
@@ -163,13 +162,10 @@
 			<comment>DICOM tag in which to store the File System name (ggggeeee)</comment>
 		</attr>
 		<attr name="acceptDicomObjects" required="no" default="yes" options="yes|no">
-=======
->>>>>>> 33570c48
-			<comment>Accept received DicomObjects (yes/no)</comment>
-		</attr>
-		<attr name="acceptXmlObjects" required="no" default="yes" options="yes|no">
-			<comment>Accept received XmlObjects</comment>
-<<<<<<< HEAD
+			<comment>Accept received DicomObjects (yes/no)</comment>
+		</attr>
+		<attr name="acceptXmlObjects" required="no" default="yes" options="yes|no">
+			<comment>Accept received XmlObjects</comment>
 		</attr>
 		<attr name="acceptZipObjects" required="no" default="yes" options="yes|no">
 			<comment>Accept received ZipObjects</comment>
@@ -189,20 +185,6 @@
 		<attr name="class" required="yes" default="org.rsna.ctp.stdstages.DicomImportService" editable="no"/>
 		<attr name="root" required="yes" default="roots/DicomImportService">
 			<comment>Storage directory for use by the stage for data (must be unique)</comment>
-=======
-		</attr>
-		<attr name="acceptZipObjects" required="no" default="yes" options="yes|no">
-			<comment>Accept received ZipObjects</comment>
-		</attr>
-		<attr name="acceptFileObjects" required="no" default="yes" options="yes|no">
-			<comment>Accept received FileObjects</comment>
-		</attr>
-		<attr name="logConnections" required="yes" default="no" options="all|rejected|no">
-			<comment>Log IP addresses of received connections</comment>
-		</attr>
-		<attr name="quarantine" required="no" default="quarantines/HttpImportService">
-			<comment>Storage directory for quarantined objects</comment>
->>>>>>> 33570c48
 		</attr>
 		<attr name="port" required="yes" default="7777">
 			<comment>Port on which the DicomImportService listens for connections</comment>
@@ -239,18 +221,12 @@
 		</child>
 
 		<child name="accept" required="no" allowMultiples="yes">
-<<<<<<< HEAD
 			<attr name="calledAET" required="yes" default="">
 				<comment>Called AE Title for which to allow connections</comment>
-=======
-			<attr name="ip" required="yes" default="">
-				<comment>IP address from which to allow connections</comment>
->>>>>>> 33570c48
 			</attr>
 		</child>
 
 		<child name="reject" required="no" allowMultiples="yes">
-<<<<<<< HEAD
 			<attr name="calledAET" required="yes" default="">
 				<comment>Called AE Title for which to reject connections</comment>
 			</attr>
@@ -269,180 +245,6 @@
 		</child>
 	</ImportService>
 
-=======
-			<attr name="ip" required="yes" default="">
-				<comment>IP address from which to reject connections</comment>
-			</attr>
-		</child>
-	</ImportService>
-
-	<ImportService>
-		<attr name="name" required="yes" default="PollingHttpImportService">
-			<comment>This field should be unique, at least within its pipeline.</comment>
-		</attr>
-		<attr name="class" required="yes" default="org.rsna.ctp.stdstages.PollingHttpImportService" editable="no"/>
-		<attr name="root" required="yes" default="roots/PollingHttpImportService">
-			<comment>Storage directory for use by the stage for data (must be unique)</comment>
-		</attr>
-		<attr name="url" required="yes" default="">
-			<comment>The URL of the PolledHttpExportService to be polled for data objects</comment>
-		</attr>
-		<attr name="acceptDicomObjects" required="no" default="yes" options="yes|no">
-			<comment>Accept received DicomObjects (yes/no)</comment>
-		</attr>
-		<attr name="acceptXmlObjects" required="no" default="yes" options="yes|no">
-			<comment>Accept received XmlObjects</comment>
-		</attr>
-		<attr name="acceptZipObjects" required="no" default="yes" options="yes|no">
-			<comment>Accept received ZipObjects</comment>
-		</attr>
-		<attr name="acceptFileObjects" required="no" default="yes" options="yes|no">
-			<comment>Accept received FileObjects</comment>
-		</attr>
-		<attr name="quarantine" required="no" default="quarantines/PollingHttpImportService">
-			<comment>Storage directory for quarantined objects</comment>
-		</attr>
-	</ImportService>
-
-	<ImportService>
-		<attr name="name" required="yes" default="DirectoryImportService">
-			<comment>This field should be unique, at least within its pipeline.</comment>
-		</attr>
-		<attr name="class" required="yes" default="org.rsna.ctp.stdstages.DirectoryImportService" editable="no"/>
-		<attr name="root" required="yes" default="roots/DirectoryImportService">
-			<comment>Storage directory to monitor for data objects to import</comment>
-		</attr>
-		<attr name="minAge" required="no" default="5000">
-			<comment>The minimum age of objects in milliseconds before import</comment>
-		</attr>
-		<attr name="fsName" required="no" default="">
-			<comment>File System name to insert in DicomObjects (optional)</comment>
-		</attr>
-		<attr name="fsNameTag" required="no" default="">
-			<comment>DICOM tag in which to store the File System name (ggggeeee)</comment>
-		</attr>
-		<attr name="acceptDicomObjects" required="no" default="yes" options="yes|no">
-			<comment>Accept received DicomObjects (yes/no)</comment>
-		</attr>
-		<attr name="acceptXmlObjects" required="no" default="yes" options="yes|no">
-			<comment>Accept received XmlObjects</comment>
-		</attr>
-		<attr name="acceptZipObjects" required="no" default="yes" options="yes|no">
-			<comment>Accept received ZipObjects</comment>
-		</attr>
-		<attr name="acceptFileObjects" required="no" default="yes" options="yes|no">
-			<comment>Accept received FileObjects</comment>
-		</attr>
-		<attr name="quarantine" required="no" default="quarantines/DirectoryImportService">
-			<comment>Storage directory for quarantined objects</comment>
-		</attr>
-	</ImportService>
-
-	<ImportService>
-		<attr name="name" required="yes" default="ArchiveImportService">
-			<comment>This field should be unique, at least within its pipeline.</comment>
-		</attr>
-		<attr name="class" required="yes" default="org.rsna.ctp.stdstages.ArchiveImportService" editable="no"/>
-		<attr name="root" required="yes" default="roots/ArchiveImportService">
-			<comment>Storage directory for use by the stage for temporary data (must be unique)</comment>
-		</attr>
-		<attr name="treeRoot" default="archive" required="yes">
-			<comment>The root directory of the archive</comment>
-		</attr>
-		<attr name="minAge" required="no" default="5000">
-			<comment>The minimum age of objects in milliseconds before import</comment>
-		</attr>
-		<attr name="fsName" required="no" default="">
-			<comment>File System name to insert in DicomObjects (optional)</comment>
-		</attr>
-		<attr name="fsNameTag" required="no" default="">
-			<comment>DICOM tag in which to store the File System name (ggggeeee)</comment>
-		</attr>
-		<attr name="acceptDicomObjects" required="no" default="yes" options="yes|no">
-			<comment>Accept received DicomObjects (yes/no)</comment>
-		</attr>
-		<attr name="acceptXmlObjects" required="no" default="yes" options="yes|no">
-			<comment>Accept received XmlObjects</comment>
-		</attr>
-		<attr name="acceptZipObjects" required="no" default="yes" options="yes|no">
-			<comment>Accept received ZipObjects</comment>
-		</attr>
-		<attr name="acceptFileObjects" required="no" default="yes" options="yes|no">
-			<comment>Accept received FileObjects</comment>
-		</attr>
-		<attr name="quarantine" required="no" default="quarantines/ArchiveImportService">
-			<comment>Storage directory for quarantined objects</comment>
-		</attr>
-	</ImportService>
-
-	<ImportService>
-		<attr name="name" required="yes" default="DicomImportService">
-			<comment>This field should be unique, at least within its pipeline.</comment>
-		</attr>
-		<attr name="class" required="yes" default="org.rsna.ctp.stdstages.DicomImportService" editable="no"/>
-		<attr name="root" required="yes" default="roots/DicomImportService">
-			<comment>Storage directory for use by the stage for data (must be unique)</comment>
-		</attr>
-		<attr name="port" required="yes" default="7777">
-			<comment>Port on which the DicomImportService listens for connections</comment>
-		</attr>
-		<attr name="callingAETTag" required="no" default="">
-			<comment>DICOM tag in which to store the Calling AE Title (ggggeeee, optional)</comment>
-		</attr>
-		<attr name="calledAETTag" required="no" default="">
-			<comment>DICOM tag in which to store the Called AE Title (ggggeeee, optional)</comment>
-		</attr>
-		<attr name="timeTag" required="no" default="">
-			<comment>DICOM tag in which to store the time of the received connection (ggggeeee, optional)</comment>
-		</attr>
-		<attr name="logConnections" required="yes" default="no" options="all|rejected|no">
-			<comment>Log IP addresses of received connections</comment>
-		</attr>
-		<attr name="suppressDuplicates" required="no" default="no" options="yes|no">
-			<comment>Ignore objects with the same SOPInstanceUID as one of the last 10 objects received</comment>
-		</attr>
-		<attr name="quarantine" required="no" default="quarantines/DicomImportService">
-			<comment>Storage directory for quarantined objects</comment>
-		</attr>
-
-		<child name="accept" required="no" allowMultiples="yes">
-			<attr name="ip" required="yes" default="">
-				<comment>IP address from which to allow connections</comment>
-			</attr>
-		</child>
-
-		<child name="reject" required="no" allowMultiples="yes">
-			<attr name="ip" required="yes" default="">
-				<comment>IP address from which to reject connections</comment>
-			</attr>
-		</child>
-
-		<child name="accept" required="no" allowMultiples="yes">
-			<attr name="calledAET" required="yes" default="">
-				<comment>Called AE Title for which to allow connections</comment>
-			</attr>
-		</child>
-
-		<child name="reject" required="no" allowMultiples="yes">
-			<attr name="calledAET" required="yes" default="">
-				<comment>Called AE Title for which to reject connections</comment>
-			</attr>
-		</child>
-
-		<child name="accept" required="no" allowMultiples="yes">
-			<attr name="callingAET" required="yes" default="">
-				<comment>Calling AE Title from which to allow connections</comment>
-			</attr>
-		</child>
-
-		<child name="reject" required="no" allowMultiples="yes">
-			<attr name="callingAET" required="yes" default="">
-				<comment>Calling AE Title from which to reject connections</comment>
-			</attr>
-		</child>
-	</ImportService>
-
->>>>>>> 33570c48
 	<Processor>
 		<attr name="name" required="yes" default="ObjectCache">
 			<comment>This field should be unique, at least within its pipeline.</comment>
@@ -808,7 +610,6 @@
 		</child>
 
 	</StorageService>
-<<<<<<< HEAD
 
 	<StorageService>
 		<attr name="name" required="yes" default="DirectoryStorageService">
@@ -1058,48 +859,5 @@
 			<comment>Whether the verification service is to use SSL for communication</comment>
 		</attr>
 	</ExportService>
-=======
-
-	<StorageService>
-		<attr name="name" required="yes" default="DirectoryStorageService">
-			<comment>This field should be unique, at least within its pipeline.</comment>
-		</attr>
-		<attr name="class" required="yes" default="org.rsna.ctp.stdstages.DirectoryStorageService" editable="no"/>
-		<attr name="root" required="yes" default="roots/DirectoryStorageService">
-			<comment>Storage directory for use by the stage for data (must be unique)</comment>
-		</attr>
-		<attr name="cacheID" required="yes" default="">
-			<comment>
-				The ID of the ObjectCache stage to use to obtain the storage hierarchy
-				(if missing or empty, use the hierarchy from the current object)
-			</comment>
-		</attr>
-		<attr name="structure" required="no" default="">
-			<comment>Sequence of DICOM tags specifying the elements that define the hierarchy</comment>
-		</attr>
-		<attr name="acceptDicomObjects" required="no" default="yes" options="yes|no">
-			<comment>Accept received DicomObjects (yes/no)</comment>
-		</attr>
-		<attr name="acceptXmlObjects" required="no" default="yes" options="yes|no">
-			<comment>Accept received XmlObjects</comment>
-		</attr>
-		<attr name="acceptZipObjects" required="no" default="yes" options="yes|no">
-			<comment>Accept received ZipObjects</comment>
-		</attr>
-		<attr name="acceptFileObjects" required="no" default="yes" options="yes|no">
-			<comment>Accept received FileObjects</comment>
-		</attr>
-		<attr name="returnStoredFile" required="no" default="yes" options="yes|no">
-			<comment>Yes: return the stored object; no: return the original object</comment>
-		</attr>
-		<attr name="logDuplicates" required="no" default="no" options="yes|no">
-			<comment>Make a log entry whenever a duplicate SOPInstanceUID is stored</comment>
-		</attr>
-		<attr name="quarantine" required="no" default="quarantines/BasicFileStorageService">
-			<comment>Storage directory for quarantined objects</comment>
-		</attr>
-
-	</StorageService>
->>>>>>> 33570c48
-
-</Components>+
+</Components>
